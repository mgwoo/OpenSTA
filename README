# OpenSTA, Static Timing Analyzer
Copyright (c) 2019, Parallax Software, Inc.

> This program is free software: you can redistribute it and/or modify
> it under the terms of the GNU General Public License as published by
> the Free Software Foundation, either version 3 of the License, or
> (at your option) any later version.

> This program is distributed in the hope that it will be useful,
> but WITHOUT ANY WARRANTY; without even the implied warranty of
> MERCHANTABILITY or FITNESS FOR A PARTICULAR PURPOSE.  See the
> GNU General Public License for more details.

> You should have received a copy of the GNU General Public License
> along with this program.  If not, see <https://www.gnu.org/licenses/>.

Parallax Gate Level Static Timing Analyzer
<<<<<<< HEAD

## Install

See INSTALL for installation and build instructions. Alternatively, run using Docker as described in the next section

## Run using Docker
1. Install Docker on [Windows](https://docs.docker.com/docker-for-windows/), [Mac](https://docs.docker.com/docker-for-mac/) or [Linux](https://docs.docker.com/install/).
2. Navigate to the directory where you have the input files.
3. Run OpenSTA as a binary using `docker run -it -v $(pwd):/data openroad/opensta`
4. From the interactive terminal, use OpenSTA commands. You can read input files from `/data` directory inside the docker container (e.g. `read_liberty /data/liberty.lib`). You can use OpenSTA in non-interactive mode by passing a command file using `-f` flag as follows `docker run -it -v $(pwd):/data openroad/opensta -f /data/cmd_file`. Note that the path after `-f` is the path inside container, not on the guest machine. 

## Standard file formats

* Verilog
* Liberty
* SDC
* SDF
* RSPF/DSPF/SPEF

## Exception path support
* False path
* Multicycle path
* Min/Max delay
* Exception points
*  -from clock/pin/instance -through pin/net -to clock/pin/instance
*  Edge specific exception points
*   -rise_from/-fall_from, -rise_through/-fall_through, -rise_to/-fall_to

## Clocks
* Generated
* Latency
* Source latency (insertion delay)
* Uncertainty
* Propagated/Ideal
* Gated clock checks
* Multiple frequency clocks

## Delay calculation
* Integrated Dartu/Menezes/Pileggi RC effective capacitance algorithm
* External delay calculator API

## Analysis
* Report timing checks -from, -through, -to, multiple paths to endpoint
* Report delay calculation
* Check timing setup

## Search Engine
* Query based incremental update of delays, arrival and required times
* Simulator to propagate constants from constraints and netlist tie high/low

## Timing engine library
* Network adapter uses external netlist database without duplicating any data
=======
See INSTALL for installation and build instructions. 

Standard file formats
 Verilog
 Liberty
 SDC
 SDF
 SPEF

Exception path support
 False path
 Multicycle path
 Min/Max delay
 Exception points
  -from clock/pin/instance -through pin/net -to clock/pin/instance
  Edge specific exception points
   -rise_from/-fall_from, -rise_through/-fall_through, -rise_to/-fall_to

Clocks
 Generated
 Latency
 Source latency (insertion delay)
 Uncertainty
 Propagated/Ideal
 Gated clock checks
 Multiple frequency clocks

Delay calculation
 Integrated Dartu/Menezes/Pileggi RC effective capacitance algorithm
 External delay calculator API

Analysis
 Report timing checks -from, -through, -to, multiple paths to endpoint
 Report delay calculation
 Check timing setup

Search Engine
 Query based incremental update of delays, arrival and required times
 Simulator to propagate constants from constraints and netlist tie high/low

Timing engine library
 Network adapter uses external netlist database without duplicating any data
>>>>>>> 92f4968f
<|MERGE_RESOLUTION|>--- conflicted
+++ resolved
@@ -15,7 +15,6 @@
 > along with this program.  If not, see <https://www.gnu.org/licenses/>.
 
 Parallax Gate Level Static Timing Analyzer
-<<<<<<< HEAD
 
 ## Install
 
@@ -33,7 +32,7 @@
 * Liberty
 * SDC
 * SDF
-* RSPF/DSPF/SPEF
+* SPEF
 
 ## Exception path support
 * False path
@@ -67,48 +66,4 @@
 * Simulator to propagate constants from constraints and netlist tie high/low
 
 ## Timing engine library
-* Network adapter uses external netlist database without duplicating any data
-=======
-See INSTALL for installation and build instructions. 
-
-Standard file formats
- Verilog
- Liberty
- SDC
- SDF
- SPEF
-
-Exception path support
- False path
- Multicycle path
- Min/Max delay
- Exception points
-  -from clock/pin/instance -through pin/net -to clock/pin/instance
-  Edge specific exception points
-   -rise_from/-fall_from, -rise_through/-fall_through, -rise_to/-fall_to
-
-Clocks
- Generated
- Latency
- Source latency (insertion delay)
- Uncertainty
- Propagated/Ideal
- Gated clock checks
- Multiple frequency clocks
-
-Delay calculation
- Integrated Dartu/Menezes/Pileggi RC effective capacitance algorithm
- External delay calculator API
-
-Analysis
- Report timing checks -from, -through, -to, multiple paths to endpoint
- Report delay calculation
- Check timing setup
-
-Search Engine
- Query based incremental update of delays, arrival and required times
- Simulator to propagate constants from constraints and netlist tie high/low
-
-Timing engine library
- Network adapter uses external netlist database without duplicating any data
->>>>>>> 92f4968f
+* Network adapter uses external netlist database without duplicating any data